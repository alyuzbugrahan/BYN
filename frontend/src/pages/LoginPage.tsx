--- conflicted
+++ resolved
@@ -181,7 +181,6 @@
             </div>
           </div>
         </div>
-<<<<<<< HEAD
 
         {/* Demo Credentials */}
         <div className="mt-4 bg-blue-50 border border-blue-200 rounded-md p-4">
@@ -252,8 +251,6 @@
             </button>
           </div>
         </div>
-=======
->>>>>>> 9c53017d
       </div>
     </div>
   );
